import React, { useEffect, useState } from 'react';
import './App.css';
import DiagramEditor from './components/diagram/DiagramEditor';
import { DiagramData } from './types/aws';
import { createDefaultDiagram } from './utils/diagramConverters';

// Declare the VS Code API which is available in the webview
declare global {
  interface Window {
    acquireVsCodeApi: () => {
      postMessage: (message: any) => void;
      setState: (state: any) => void;
      getState: () => any;
    };
  }
}

// Get VS Code API
const vscode = window.acquireVsCodeApi();

function App() {
  const [diagram, setDiagram] = useState<DiagramData | null>(null);
  const [error, setError] = useState<string | null>(null);
  const [loading, setLoading] = useState<boolean>(true);

  useEffect(() => {
    // Try to get cached state first
    try {
      const savedState = vscode.getState();
      if (savedState && savedState.diagram) {
        setDiagram(savedState.diagram);
        setLoading(false);
      }
    } catch (err) {
      console.log('No saved state found');
    }

    // Listen for messages from the extension
    const messageListener = (event: MessageEvent) => {
      const message = event.data;
      
      switch (message.type) {
        case 'update':
          try {
            // Parse the diagram from the content
            const diagramData = JSON.parse(message.content);
            setDiagram(diagramData);
            
            // Save to webview state (this is not saving to filesystem)
            vscode.setState({ diagram: diagramData });
            
            // Store source files information globally if available
            if (diagramData.sourceFiles) {
              window.diagramSourceFiles = diagramData.sourceFiles;
            }
            
            // Clear any errors
            setError(null);
            setLoading(false);
          } catch (error) {
            console.error('Error parsing diagram data:', error);
            setError('Failed to parse diagram data. See console for details.');
            setLoading(false);
          }
          break;
          
        case 'error':
          setError(message.message || 'An unknown error occurred');
          setLoading(false);
          break;
      }
    };

    window.addEventListener('message', messageListener);
    
    // Request the current diagram data
    vscode.postMessage({ type: 'requestDiagram' });
    
    // Clean up
    return () => {
      window.removeEventListener('message', messageListener);
    };
  }, []);

<<<<<<< HEAD
  // Handle diagram update - no file saving, just state updates
  const handleUpdateDiagram = (updatedDiagram: DiagramData) => {
    // Save to webview state only (not filesystem)
    vscode.setState({ diagram: updatedDiagram });
    setDiagram(updatedDiagram);
    
    // Send the updated diagram back to the extension for UI updates only
=======
  // Handle YAML export
  const handleExportYaml = (yamlContent: string, diagramName: string) => {
    // Send YAML content to the extension
>>>>>>> 5c04ade3
    vscode.postMessage({
      type: 'exportYaml',
      content: yamlContent,
      name: diagramName
    });
  };

  // Show loading state
  if (loading) {
    return (
      <div className="loading-container" style={{ 
        display: 'flex', 
        justifyContent: 'center', 
        alignItems: 'center', 
        height: '100vh',
        color: 'var(--vscode-foreground)',
        backgroundColor: 'var(--vscode-editor-background)'
      }}>
        <div style={{ textAlign: 'center' }}>
          <div className="loading-spinner" style={{ 
            border: '4px solid var(--vscode-panel-border)',
            borderTop: '4px solid var(--vscode-progressBar-background)',
            borderRadius: '50%',
            width: '40px',
            height: '40px',
            animation: 'spin 1s linear infinite',
            margin: '0 auto 20px'
          }} />
          <p>Loading diagram...</p>
        </div>
      </div>
    );
  }

  // Show error state
  if (error) {
    return (
      <div className="error-container" style={{ 
        display: 'flex', 
        flexDirection: 'column',
        justifyContent: 'center', 
        alignItems: 'center', 
        height: '100vh',
        padding: '20px',
        color: 'var(--vscode-errorForeground)',
        backgroundColor: 'var(--vscode-editor-background)',
        textAlign: 'center'
      }}>
        <svg width="48" height="48" viewBox="0 0 24 24" fill="none" xmlns="http://www.w3.org/2000/svg">
          <circle cx="12" cy="12" r="10" stroke="currentColor" strokeWidth="2" />
          <path d="M8 8L16 16M8 16L16 8" stroke="currentColor" strokeWidth="2" />
        </svg>
        <h2 style={{ marginTop: '15px', color: 'var(--vscode-foreground)' }}>Error</h2>
        <p>{error}</p>
        <div style={{ display: 'flex', gap: '10px', marginTop: '20px' }}>
          <button
            onClick={() => {
              // Create a new empty diagram
              const newDiagram = createDefaultDiagram();
              setDiagram(newDiagram);
              setError(null);
            }}
            style={{
              padding: '8px 16px',
              backgroundColor: 'var(--vscode-button-secondaryBackground)',
              color: 'var(--vscode-button-secondaryForeground)',
              border: 'none',
              borderRadius: '3px',
              cursor: 'pointer'
            }}
          >
            Create New Diagram
          </button>
          <button
            onClick={() => vscode.postMessage({ type: 'requestDiagram' })}
            style={{
              padding: '8px 16px',
              backgroundColor: 'var(--vscode-button-background)',
              color: 'var(--vscode-button-foreground)',
              border: 'none',
              borderRadius: '3px',
              cursor: 'pointer'
            }}
          >
            Reload Diagram
          </button>
        </div>
      </div>
    );
  }

  return (
    <div className="app-container" style={{ height: '100vh', overflow: 'hidden' }}>
      <DiagramEditor
        initialDiagram={diagram}
<<<<<<< HEAD
        onUpdate={handleUpdateDiagram}
=======
        onExportYaml={handleExportYaml}
>>>>>>> 5c04ade3
      />
    </div>
  );
}

export default App;<|MERGE_RESOLUTION|>--- conflicted
+++ resolved
@@ -82,7 +82,6 @@
     };
   }, []);
 
-<<<<<<< HEAD
   // Handle diagram update - no file saving, just state updates
   const handleUpdateDiagram = (updatedDiagram: DiagramData) => {
     // Save to webview state only (not filesystem)
@@ -90,11 +89,6 @@
     setDiagram(updatedDiagram);
     
     // Send the updated diagram back to the extension for UI updates only
-=======
-  // Handle YAML export
-  const handleExportYaml = (yamlContent: string, diagramName: string) => {
-    // Send YAML content to the extension
->>>>>>> 5c04ade3
     vscode.postMessage({
       type: 'exportYaml',
       content: yamlContent,
@@ -190,11 +184,7 @@
     <div className="app-container" style={{ height: '100vh', overflow: 'hidden' }}>
       <DiagramEditor
         initialDiagram={diagram}
-<<<<<<< HEAD
         onUpdate={handleUpdateDiagram}
-=======
-        onExportYaml={handleExportYaml}
->>>>>>> 5c04ade3
       />
     </div>
   );
