--- conflicted
+++ resolved
@@ -1,12 +1,8 @@
 import * as vscode from 'vscode';
 import * as path from 'path';
 import * as fs from 'fs';
-<<<<<<< HEAD
 import { MenuViewProvider } from "./providers/MenuViewProvider";
 import { DiagramEditorProvider } from "./providers/DiagramEditorProvider";
-=======
-import { MenuViewProvider } from "./providers/MenuViewProvider"
->>>>>>> 795c98c4
 
 export function activate(context: vscode.ExtensionContext) {
   console.log('Congratulations, "extension-test" is now active!');
@@ -22,20 +18,10 @@
   context.subscriptions.push(
     vscode.window.registerWebviewViewProvider('extension-test.menuView', provider)
   );
-<<<<<<< HEAD
-
   // Register the diagram editor provider
   context.subscriptions.push(
     DiagramEditorProvider.register(context)
   );
 }
 
-=======
-}
-
-/**
- * WebviewViewProvider implementation for the activity bar menu
- */
-
->>>>>>> 795c98c4
 export function deactivate() {}