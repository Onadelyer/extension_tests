--- conflicted
+++ resolved
@@ -120,14 +120,6 @@
           case 'requestDiagram':
             // In case the webview requests current data (e.g., after reload)
             // But here we don't need to do anything since the initial data is already sent
-<<<<<<< HEAD
-=======
-            return;
-            
-          case 'exportYaml':
-            // Handle YAML export
-            await this._handleYamlExport(message.content, message.name);
->>>>>>> a04a57f9
             return;
         }
       }
@@ -148,54 +140,6 @@
     ];
 
     return vscode.Disposable.from(...registrations);
-<<<<<<< HEAD
-=======
-  }
-
-  /**
-   * Handle exporting the diagram to YAML
-   */
-  private async _handleYamlExport(yamlContent: string, diagramName: string): Promise<void> {
-    try {
-      // Get workspace root folder to use as default save location
-      let defaultUri: vscode.Uri | undefined;
-      
-      if (vscode.workspace.workspaceFolders && vscode.workspace.workspaceFolders.length > 0) {
-        // Use the first workspace folder as the project root
-        const rootFolder = vscode.workspace.workspaceFolders[0];
-        defaultUri = vscode.Uri.joinPath(rootFolder.uri, `${diagramName}.yaml`);
-      } else {
-        // Fallback to a simple filename if no workspace is open
-        defaultUri = vscode.Uri.file(`${diagramName}.yaml`);
-      }
-      
-      // Let the user choose where to save the file, starting from the project root
-      const saveUri = await vscode.window.showSaveDialog({
-        defaultUri,
-        filters: {
-          'YAML files': ['yaml', 'yml'],
-          'All files': ['*']
-        },
-        saveLabel: 'Export as YAML',
-        title: 'Export Diagram as YAML'
-      });
-      
-      if (saveUri) {
-        // Write the file
-        fs.writeFileSync(saveUri.fsPath, yamlContent);
-        
-        // Show success message
-        vscode.window.showInformationMessage(`Diagram exported successfully to ${saveUri.fsPath}`);
-        
-        // Open the file
-        const document = await vscode.workspace.openTextDocument(saveUri);
-        await vscode.window.showTextDocument(document);
-      }
-    } catch (error) {
-      console.error('Error exporting diagram to YAML:', error);
-      vscode.window.showErrorMessage(`Error exporting diagram to YAML: ${error}`);
-    }
->>>>>>> a04a57f9
   }
 
   /**
